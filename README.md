
# Ma France - Application Vue.js

## English Overview

Ma France is a comprehensive data analysis application that provides detailed insights into various indicators across France at national, departmental, and municipal levels. The application analyzes multiple dimensions including security, immigration, islamization, de-francization, and woke ideology through an interactive web interface with map visualizations, statistical correlations, charts, and detailed breakdowns.

## Vue.js Single Page Application

Cette Single Page Application Vue.js "Ma France: état des lieux" analyse différents indicateurs pour évaluer l'état des lieux en France, au niveau national, départemental et communal.

## Architecture de l'application

### Structure générale
L'application est composée de deux parties principales :
- **Backend Node.js/Express** : API REST avec base de données SQLite
- **Frontend Vue.js 3** : Interface utilisateur construite avec Vite

### Pages principales
- **Accueil** (`/`) : Carte interactive, sélecteurs de localisation, et toutes les données
- **Classements** (`/classements`) : Tableaux de classements des départements et communes
- **Corrélations** (`/correlations`) : Analyse des corrélations statistiques entre métriques avec heatmap et nuages de points
- **Démographie** (`/demography`) : Analyse démographique avec graphiques d'évolution, pyramide des âges et taux de fécondité
- **Localisation** (`/localisation`) : Carte interactive des QPV, centres de migrants et mosquées avec recherche d'adresse
- **Politique** (`/politique`) : Analyse des valeurs moyennes des communes selon la famille politique du maire
- **Méthodologie** (`/methodologie`) : Explication des sources et calculs

## Technologies utilisées

### Backend
- **Node.js** avec Express 5.1.0
- **SQLite3** (5.1.7) pour la base de données
- **Sécurité** : Helmet, CORS, rate limiting, validation des entrées
- **Utilitaires** : Compression, dotenv, csv-parser, chroma-js

### Frontend
- **Vue.js 3** (3.5.17) avec Options API et Composition API
- **Vue Router 4** (4.5.1) pour la navigation
- **Vuetify 3** (3.5.0) pour l'interface utilisateur
- **Leaflet** (1.9.4) pour les cartes interactives
- **Chart.js** (4.5.0) pour les graphiques et visualisations de corrélations
- **Vite** (7.0.6) comme bundler
- **Pinia** (3.0.3) pour la gestion d'état
- **Chroma.js** pour les échelles de couleurs

## Structure des fichiers

### Racine
```
/
├── .gitignore             # Fichiers ignorés par Git
├── LICENCE.md             # Licence du projet
├── package.json           # Dépendances et scripts backend
├── package-lock.json      # Verrouillage versions dépendances backend
├── README.md              # Documentation du projet
├── server.js              # Point d'entrée du serveur Express
├── .data/                 # Données persistantes (cache, etc.)
├── .vscode/               # Configuration VS Code
├── config/                # Configuration serveur
│   ├── db.js             # Configuration base de données SQLite
│   └── index.js          # Configuration générale
├── middleware/            # Middlewares Express
│   ├── cache.js          # Middleware cache
│   ├── errorHandler.js   # Gestion des erreurs
│   ├── security.js       # Sécurisation des entrées
│   └── validate.js       # Validation des données
├── public/                # Assets statiques servis par le serveur
│   ├── android-chrome-192x192.png
│   ├── android-chrome-512x512.png
│   ├── apple-touch-icon.png
│   ├── browserconfig.xml
│   ├── classements-1200x630.png
│   ├── demography-1200x630.png
│   ├── favicon-16x16.png
│   ├── favicon-32x32.png
│   ├── favicon.ico
│   ├── localisation-1200x630.png
│   ├── robots.txt
│   ├── site.webmanifest
│   ├── sw.js             # Service Worker
│   ├── twitter-1200x630.png
│   ├── data/             # Données publiques
│   │   ├── fertility.csv
│   │   ├── migration.csv
│   │   ├── mortality.csv
│   │   ├── pop_historique.csv
│   │   ├── pyramid.csv
│   │   └── TFR.csv
│   └── images/           # Images publiques
│       └── kofi_symbol.webp
├── routes/               # Routes API
│   ├── base/
│   │   └── BaseRoute.js  # Classe de base pour toutes les routes API (DRY pattern)
│   ├── articleRoutes.js  # Articles FdeSouche
<<<<<<< HEAD
│   ├── communeRoutes.js  # Données communes (utilise BaseRoute)
│   ├── countryRoutes.js  # Données nationales (utilise BaseRoute)
│   ├── departementRoutes.js # Données départementales (utilise BaseRoute)
=======
│   ├── cacheRoutes.js    # Gestion cache
│   ├── communeRoutes.js  # Données communes
│   ├── countryRoutes.js  # Données nationales
│   ├── departementRoutes.js # Données départementales
>>>>>>> 19ccca96
│   ├── migrantRoutes.js  # Centres migrants
│   ├── mosqueRoutes.js   # Mosquées
│   ├── nat1Routes.js     # Données nationalité NAT1
│   ├── otherRoutes.js    # Routes diverses
│   ├── qpvRoutes.js      # Quartiers prioritaires
│   ├── rankingRoutes.js  # Classements
│   └── subventionRoutes.js # Subventions
├── services/             # Services métier
│   ├── cacheService.js   # Service de cache persistant
│   └── searchService.js  # Service de recherche
└── setup/                # Scripts d'import des données
    ├── baseImporter.js   # Classe de base pour les imports CSV (DRY)
    ├── importArticles.js # Import articles FdeSouche
    ├── importCrimeData.js # Import données criminalité
    ├── importElus.js     # Import élus (maires, préfets, ministres)
    ├── importMigrants.js # Import centres migrants
    ├── importMosques.js  # Import mosquées
    ├── importNames.js    # Import analyse prénoms
    ├── importNat1.js     # Import données NAT1
    ├── importQPV.js      # Import quartiers prioritaires
    ├── importQpvGeoJson.js # Import géométries QPV
    ├── importScores.js   # Import scores calculés
    ├── importSubventions.js # Import subventions
    ├── importUtils.js    # Utilitaires communs pour les imports
    └── inputFiles/       # Fichiers de données d'entrée
        ├── analyse_prenom_commune.csv
        ├── analyse_prenom_departement.csv
        ├── analyse_prenom_france.csv
        ├── analyse_qpv.csv
        ├── centres_migrants.csv
        ├── commune_scores.csv
        ├── commune_subventions.csv
        ├── crime_data_commune.csv
        ├── crime_data_departement.csv
        ├── crime_data_france.csv
        ├── departement_scores.csv
        ├── departement_subventions.csv
        ├── fdesouche_analyzed.csv
        ├── france_scores.csv
        ├── france_subventions.csv
        ├── insee_NAT1_detailed_inferred.csv
        ├── maires_list.csv
        ├── ministre_interieur_list.csv
        ├── mosques_france_with_cog.csv
        ├── prefets_list.csv
        └── qpv2024_simplified.geojson
```

### Frontend
```
client/
├── index.html            # Point d'entrée HTML
├── package.json          # Dépendances et scripts frontend
├── package-lock.json     # Verrouillage versions dépendances frontend
├── vite.config.js        # Configuration Vite
└── src/
    ├── App.vue           # Composant racine Vue
    ├── main.js           # Point d'entrée JavaScript
    ├── style.css         # Styles globaux
    ├── components/       # Composants Vue réutilisables
    │   ├── Correlations/
    │   │   ├── CorrelationHeatmap.vue  # Heatmap des corrélations
    │   │   └── ScatterPlot.vue         # Nuages de points pour corrélations
    │   ├── Demography/
    │   │   ├── DemGraph.vue            # Graphiques démographiques
    │   │   ├── DemParameters.vue       # Paramètres démographiques
    │   │   └── DemPyramid.vue          # Pyramide des âges
    │   ├── Home/
    │   │   ├── ArticleList.vue         # Liste articles
    │   │   ├── CentresMigrants.vue     # Centres migrants
    │   │   ├── CrimeGraphs.vue         # Graphiques criminalité (container)
    │   │   ├── ExecutiveDetails.vue    # Détails élus
    │   │   ├── Graph.vue               # Graphiques criminalité (single graph)
    │   │   ├── LocationSelector.vue    # Sélecteurs géographiques
    │   │   ├── MapComponent.vue        # Carte Leaflet
    │   │   ├── MosqueTable.vue         # Tableau des mosquées
    │   │   ├── NamesGraph.vue          # Graphiques prénoms de naissance
    │   │   ├── QpvData.vue             # Données QPV
    │   │   ├── ScoreTable.vue          # Tableaux de scores
    │   │   ├── Subventions.vue         # Tableau des subventions
    │   │   └── VersionSelector.vue     # Sélecteur de version
    │   ├── Localisation/
    │   │   ├── DistanceInfo.vue        # Informations de distance
    │   │   ├── LocationDataBox.vue     # Boîte de données de localisation
    │   │   ├── LocationSearch.vue      # Recherche de localisation
    │   │   ├── locationStore.js        # Store de localisation
    │   │   └── MapContainer.vue        # Conteneur de carte
    │   ├── Menu/
    │   │   ├── HamburgerIcon.vue       # Menu hamburger mobile
    │   │   └── ShareButton.vue         # Création d'url spécifiques de partage
    │   └── Rankings/
    │       ├── RankingFilters.vue      # Filtres classements
    │       └── RankingResults.vue      # Résultats classements
    ├── plugins/
    │   └── vuetify.js    # Configuration Vuetify
    ├── router/
    │   └── index.js      # Configuration routes
    ├── services/
    │   ├── api.js        # Service API centralisé
    │   └── store.js      # Store Pinia
    ├── utils/            # Utilitaires
    │   ├── chartWatermark.js     # Watermark graphiques
    │   ├── departementNames.js   # Noms département
    │   ├── metricsConfig.js      # Configuration métriques
    │   └── utils.js              # Fonctions utilitaires
    └── views/            # Pages principales
        ├── Correlations.vue  # Page analyse des corrélations
        ├── Demography.vue   # Page démographie
        ├── Home.vue         # Page d'accueil
        ├── Localisation.vue # Page carte des lieux d'intérêt
        ├── Methodology.vue  # Page méthodologie
        ├── Politique.vue    # Page analyse politique
        ├── Rankings.vue     # Page classements
        └── Support.vue      # Page support
```

## API Endpoints

### Données nationales
- `GET /api/country/details?country=France` - Détails pays
- `GET /api/country/names?country=France` - Données prénoms
- `GET /api/country/crime?country=France` - Données criminalité
- `GET /api/country/crime_history?country=France` - Historique criminalité
- `GET /api/country/names_history?country=France` - Historique prénoms
- `GET /api/country/ministre?country=France` - Données ministres
- `GET /api/subventions/country` - Subventions nationales

### Départements
- `GET /api/departements/:code/details` - Détails département
- `GET /api/departements/:code/names` - Prénoms département
- `GET /api/departements/:code/crime` - Criminalité département
- `GET /api/departements/:code/crime_history` - Historique criminalité
- `GET /api/departements/:code/names_history` - Historique prénoms
- `GET /api/departements/:code/prefet` - Préfet département
- `GET /api/subventions/departement/:code` - Subventions département

### Communes
- `GET /api/communes/search?q=query` - Recherche communes
- `GET /api/communes/:code/details` - Détails commune
- `GET /api/communes/:code/crime` - Criminalité commune
- `GET /api/communes/:code/crime_history` - Historique criminalité
- `GET /api/communes/:code/maire` - Maire commune
- `GET /api/subventions/commune/:code` - Subventions commune

### Données spécialisées
- `GET /api/rankings/departements` - Classements départements
- `GET /api/rankings/communes` - Classements communes
- `GET /api/rankings/politique` - Classements politiques par famille
- `GET /api/migrants` - Centres migrants avec pagination
- `GET /api/mosques` - Mosquées avec filtrage géographique
- `GET /api/mosques/closest` - Mosquées les plus proches d'une position
- `GET /api/qpv` - Quartiers prioritaires avec pagination
- `GET /api/qpv/geojson` - Données géographiques QPV
- `GET /api/qpv/closest` - QPV les plus proches d'une position
- `GET /api/nat1/country` - Données nationalité niveau national
- `GET /api/nat1/departement` - Données nationalité niveau départemental
- `GET /api/nat1/commune` - Données nationalité niveau communal
- `GET /api/articles` - Articles FdeSouche avec filtres et pagination

### Cache et utilitaires
- `GET /api/cache/stats` - Statut du cache
- `POST /api/cache/clear` - Vider le cache
- `POST /api/cache/refresh` - Rafraîchir le cache

## Nouvelles fonctionnalités

### Analyse des corrélations
- **Matrice de corrélation** : Calcul et visualisation des coefficients de Pearson entre toutes les métriques
- **Heatmap interactive** : Visualisation colorée des corrélations avec légende détaillée
- **Nuages de points** : Graphiques de dispersion pour explorer les relations entre variables
- **Filtrage par niveau** : Analyse au niveau départemental ou communal
- **Sélection des métriques** : Choix des variables à inclure dans l'analyse

### Carte de localisation
- **Carte interactive** : Visualisation des QPV, centres de migrants et mosquées
- **Recherche d'adresse** : Géolocalisation d'adresses avec API de géocodage
- **Géolocalisation** : Détection de la position de l'utilisateur
- **Calcul de distances** : Distances aux QPV, centres et mosquées les plus proches
- **Overlays configurables** : Affichage sélectif des différents types de lieux

## Métriques et scores

### Scores calculés
- `total_score` - Score global
- `insecurite_score` - Score insécurité
- `immigration_score` - Score immigration
- `islamisation_score` - Score islamisation
- `defrancisation_score` - Score défrancisation
- `wokisme_score` - Score wokisme

### Indicateurs criminalité
- `homicides_total_p100k` - Homicides pour 100k habitants
- `violences_physiques_p1k` - Violences physiques pour 1k habitants
- `violences_sexuelles_p1k` - Violences sexuelles pour 1k habitants
- `vols_p1k` - Vols pour 1k habitants
- `destructions_p1k` - Destructions pour 1k habitants
- `stupefiants_p1k` - Stupéfiants pour 1k habitants
- `escroqueries_p1k` - Escroqueries pour 1k habitants

### Indicateurs démographiques et sociologiques
- `prenom_francais_pct` - Pourcentage prénoms français
- `musulman_pct` - Pourcentage prénoms musulmans
- `extra_europeen_pct` - Pourcentage extra-européens
- `etrangers_pct` - Pourcentage d'étrangers
- `francais_de_naissance_pct` - Pourcentage français de naissance
- `naturalises_pct` - Pourcentage naturalisés
- `europeens_pct` - Pourcentage européens
- `maghrebins_pct` - Pourcentage maghrébins
- `africains_pct` - Pourcentage africains
- `number_of_mosques` - Nombre de mosquées
- `mosque_p100k` - Mosquées pour 100k habitants

## Installation et développement

### Prérequis
- Node.js (version 18 ou supérieure)
- npm

### Installation complète
```bash
# Installation dépendances racine (backend)
npm install

# Installation dépendances client (frontend)
cd client && npm install && cd ..
```

### Développement

#### Mode développement avec HMR (recommandé)
```bash
# Utiliser le workflow "HMR Development" ou :
npm run dev    # Démarre Vite (port 5173) + serveur API (port 3000)
```

#### Démarrage du serveur complet (build + serveur)
```bash
npm run build  # Build du frontend
npm start      # Démarre le serveur Express
```

#### Développement frontend uniquement
```bash
cd client
npm run dev    # Serveur de développement Vite
```

#### Build de production
```bash
npm run build        # Build frontend dans public/
```

## Configuration

### Variables d'environnement
Créez un fichier `.env` à la racine :
```env
NODE_ENV=development
LOG_LEVEL=info
ENABLE_SQL_LOGGING=false
VITE_API_BASE_URL=http://localhost:3000/api
```

### Configuration serveur
- **Port** : 3000 (par défaut)
- **Host** : 0.0.0.0 pour accessibilité externe
- **Rate limiting** : 100 req/15min pour API, 20 req/min pour recherche
- **Sécurité** : Helmet, CORS, validation entrées
- **Cache** : Service de cache persistant pour optimisation

## Fonctionnalités principales

### Navigation multi-niveaux
- **National** : Données France entière
- **Départemental** : Données par département
- **Communal** : Données par commune
- Transition fluide entre les niveaux

### Cartes interactives
- **Carte principale** : Visualisation géographique avec Leaflet
- **Carte de localisation** : QPV, centres de migrants, mosquées
- Sélection départements/communes
- Données contextuelles par zone
- Géolocalisation et calcul de distances

### Système de versioning
- 3 versions de labels configurables
- Commutation dynamique via `VersionSelector`
- Persistance des préférences utilisateur

### Analyses statistiques avancées
- **Corrélations** : Calcul des coefficients de Pearson
- **Visualisations** : Heatmaps et nuages de points interactifs
- **Filtrage** : Sélection des métriques et niveaux d'analyse
- **Export** : Possibilité de partage des analyses

### Articles et actualités
- Intégration articles FdeSouche
- Filtrage par catégorie (insécurité, immigration, islamisme, etc.)
- Pagination avec curseur
- Compteurs par catégorie

### Données géolocalisées
- **QPV** : Cartographie des quartiers prioritaires
- **Centres migrants** : Localisation et capacités
- **Mosquées** : Répartition géographique
- Pagination et filtrage avancés

### Système de cache avancé
- Cache persistant côté serveur
- Cache navigateur optimisé
- Interface d'administration du cache
- Invalidation sélective

### Graphiques dynamiques
- Chart.js pour visualisations
- Graphiques criminalité évolutifs
- Histogrammes prénoms temporels
- Heatmaps de corrélation
- Watermarking automatique

## Sécurité

### Mesures implémentées
- **Helmet** : Headers sécurisés
- **Rate limiting** : Protection DoS (100/15min, 20/min pour recherche)
- **Validation** : express-validator sur tous les endpoints
- **Sanitisation** : Nettoyage entrées utilisateur
- **CORS** : Contrôle origine des requêtes
- **CSP** : Content Security Policy

## Performance

### Optimisations backend
- Compression gzip
- Cache persistant avec TTL
- Requêtes SQL indexées et optimisées
- Pagination cursor-based
- Batch processing pour imports

### Optimisations frontend
- Bundle splitting Vite
- Lazy loading composants
- Cache persistant localStorage
- Debouncing recherches
- Virtual scrolling pour grandes listes

## Service Worker et Cache

### Fonctionnalités du Service Worker
L'application utilise un service worker (`public/sw.js`) pour :
- **Cache offline** : Assets statiques mis en cache automatiquement
- **Détection de mises à jour** : Vérification périodique des changements
- **Rechargement automatique** : Actualisation lors de nouvelles versions
- **Cache API** : Mise en cache intelligente des réponses API

## Déploiement sur server VPS de production:

### Configuration production
L'application est configurée pour production avec :
- pm2
- Nginx (directly serve the static files, forward to port :3000 internally for api requests)
- Build automatisé via script (deploy)
- Service worker activé pour cache offline

### Workflows disponibles
- **HMR Development** : Développement avec hot reload (client sur port 5173)
- **Production Build** : Build frontend + démarrage serveur production
- **Backend API** : Démarrage serveur uniquement
- **Frontend Dev Server** : Serveur de développement frontend

## Base de données SQLite

### Tables principales
- `country_*` - Données nationales (scores, criminalité, prénoms, NAT1)
- `departement_*` - Données départementales
- `commune_*` - Données communales
- `articles` - Articles FdeSouche avec catégorisation
- `qpv_data` - Quartiers prioritaires
- `qpv_coordinates` - Coordonnées géographiques QPV
- `migrant_centers` - Centres d'accueil migrants
- `mosques` - Lieux de culte musulmans
- `*_subventions` - Données subventions par niveau
- `*_nat1` - Données de nationalité INSEE NAT1

### Import de données
Scripts dans `setup/` pour importer (architecture DRY avec BaseImporter et importUtils pour éviter la duplication de code) :
- Scores calculés (CSV depuis inputFiles/)
- Données criminalité INSEE (CSV depuis inputFiles/)
- Analyse prénoms par géolocalisation (CSV depuis inputFiles/)
- Quartiers prioritaires (QPV) avec géométries (GeoJSON depuis inputFiles/)
- Listes élus (maires, préfets, ministres) (CSV depuis inputFiles/)
- Articles FdeSouche catégorisés (CSV depuis inputFiles/)
- Centres migrants géolocalisés (CSV depuis inputFiles/)
- Mosquées avec coordonnées (CSV depuis inputFiles/)
- Données NAT1 de nationalité (CSV depuis inputFiles/)

Cette application fournit une interface complète d'analyse territoriale française avec des données actualisées, une architecture moderne scalable et des fonctionnalités avancées de visualisation, d'analyse statistique et de géolocalisation.

### GDPR and privacy compliance
Aggregated public data per GDPR Art. 89. 
No personal data is included. All building adresses are publicly available. 

## License
This project is licensed under the **MIT License**<|MERGE_RESOLUTION|>--- conflicted
+++ resolved
@@ -92,16 +92,10 @@
 │   ├── base/
 │   │   └── BaseRoute.js  # Classe de base pour toutes les routes API (DRY pattern)
 │   ├── articleRoutes.js  # Articles FdeSouche
-<<<<<<< HEAD
+│   ├── cacheRoutes.js    # Gestion cache
 │   ├── communeRoutes.js  # Données communes (utilise BaseRoute)
 │   ├── countryRoutes.js  # Données nationales (utilise BaseRoute)
 │   ├── departementRoutes.js # Données départementales (utilise BaseRoute)
-=======
-│   ├── cacheRoutes.js    # Gestion cache
-│   ├── communeRoutes.js  # Données communes
-│   ├── countryRoutes.js  # Données nationales
-│   ├── departementRoutes.js # Données départementales
->>>>>>> 19ccca96
 │   ├── migrantRoutes.js  # Centres migrants
 │   ├── mosqueRoutes.js   # Mosquées
 │   ├── nat1Routes.js     # Données nationalité NAT1
